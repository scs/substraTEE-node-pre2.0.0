/*
	Copyright 2019 Supercomputing Systems AG

	Licensed under the Apache License, Version 2.0 (the "License");
	you may not use this file except in compliance with the License.
	You may obtain a copy of the License at

		http://www.apache.org/licenses/LICENSE-2.0

	Unless required by applicable law or agreed to in writing, software
	distributed under the License is distributed on an "AS IS" BASIS,
	WITHOUT WARRANTIES OR CONDITIONS OF ANY KIND, either express or implied.
	See the License for the specific language governing permissions and
	limitations under the License.

*/

use codec::{Decode, Encode};
use rstd::prelude::*;
use rstd::str;
<<<<<<< HEAD
use sr_io::{print_utf8, verify_ra_report};
=======
use runtime_io::{print, verify_ra_report};
>>>>>>> 68c9e291
use support::{decl_event, decl_module,
              decl_storage, dispatch::Result, ensure, StorageLinkedMap, StorageMap};
use system::ensure_signed;

pub trait Trait: balances::Trait {
    type Event: From<Event<Self>> + Into<<Self as system::Trait>::Event>;
}


#[derive(Encode, Decode, Default, Copy, Clone, PartialEq)]
#[cfg_attr(feature = "std", derive(Debug))]
pub struct Enclave<PubKey, Url> {
    pubkey: PubKey,
    // utf8 encoded url
    url: Url,
}

decl_event!(
	pub enum Event<T>
	where
		<T as system::Trait>::AccountId,
	{
		AddedEnclave(AccountId, Vec<u8>),
		RemovedEnclave(AccountId),
		UpdatedIPFSHash(Vec<u8>),
		Forwarded(AccountId, Vec<u8>),
		CallConfirmed(AccountId, Vec<u8>),
	}
);

decl_storage! {
	trait Store for Module<T: Trait> as substraTEERegistry {
	    // Simple lists are not supported in runtime modules as theoretically O(n)
	    // operations can be executed while only being charged O(1), see substrate
	    // Kitties tutorial Chapter 2, Tracking all Kitties.
        pub EnclaveRegistry get(enclave): linked_map u64 => Enclave<T::AccountId, Vec<u8>>;
	    pub EnclaveCount get(num_enclaves): u64;
	    pub EnclaveIndex: map T::AccountId => u64;
	    pub LatestIPFSHash get(ipfs_hash) : Vec<u8>;
	}
}

decl_module! {
	pub struct Module<T: Trait> for enum Call where origin: T::Origin {

 		fn deposit_event() = default;

		// the substraTEE-worker wants to register his enclave
 		pub fn register_enclave(origin, ra_report: Vec<u8>, worker_url: Vec<u8>) -> Result {
			let sender = ensure_signed(origin)?;

            verify_ra_report(&ra_report)?;
            Self::add_enclave(&sender, &worker_url)?;
            Self::deposit_event(RawEvent::AddedEnclave(sender, worker_url));
 			Ok(())
		}

		pub fn unregister_enclave(origin) -> Result {
		    let sender = ensure_signed(origin)?;

            Self::remove_enclave(&sender)?;
            Self::deposit_event(RawEvent::RemovedEnclave(sender));
            Ok(())
		}

		pub fn call_worker(origin, payload: Vec<u8>) -> Result {
			let sender = ensure_signed(origin)?;

 			Self::deposit_event(RawEvent::Forwarded(sender, payload));

 			Ok(())
		}

		// the substraTEE-worker calls this function for every processed call to confirm a state update
 		pub fn confirm_call(origin, call_hash: Vec<u8>, ipfs_hash: Vec<u8>) -> Result {
			let sender = ensure_signed(origin)?;
			ensure!(<EnclaveIndex<T>>::exists(&sender),
		    "[SubstraTEERegistry]: IPFS state update requested by enclave that is not registered");

            <LatestIPFSHash>::put(ipfs_hash.clone());

 			Self::deposit_event(RawEvent::CallConfirmed(sender, call_hash));
            Self::deposit_event(RawEvent::UpdatedIPFSHash(ipfs_hash));
 			Ok(())
		}
	}
}

impl<T: Trait> Module<T> {
    fn add_enclave(sender: &T::AccountId, url: &[u8]) -> Result {
        if <EnclaveIndex<T>>::exists(sender) {
            print_utf8(b"Updating already registered enclave");
            return Self::update_enclave(sender, url)
        }
        let enclaves_count = Self::num_enclaves();
        let new_enclaves_count = enclaves_count.checked_add(1).
            ok_or("[SubstraTEERegistry]: Overflow adding new enclave to registry")?;

        let new_enclave = Enclave {
            pubkey: sender.clone(),
            url: url.to_vec(),
        };

        <EnclaveRegistry<T>>::insert(enclaves_count, &new_enclave);
        <EnclaveCount>::put(new_enclaves_count);
        <EnclaveIndex<T>>::insert(sender, enclaves_count);

        Ok(())
    }

    fn remove_enclave(sender: &T::AccountId) -> Result {
        ensure!(<EnclaveIndex<T>>::exists(sender), "[SubstraTEERegistry]: Trying to remove an enclave that doesn't exist.");
        let index_to_remove = <EnclaveIndex<T>>::take(sender);

        let enclaves_count = Self::num_enclaves();
        let new_enclaves_count = enclaves_count.checked_sub(1).
            ok_or("[SubstraTEERegistry]: Underflow removing an enclave from the registry")?;

        Self::swap_and_pop(index_to_remove, new_enclaves_count)?;
        <EnclaveCount>::put(new_enclaves_count);

        Ok(())
    }

    fn update_enclave(sender: &T::AccountId, url: &[u8]) -> Result {
        let key = <EnclaveIndex<T>>::get(sender);
        let mut enc = <EnclaveRegistry<T>>::get(key);
        enc.url = url.to_vec();
        <EnclaveRegistry<T>>::insert(key, enc);

        Ok(())
    }

    pub fn list_enclaves() -> Vec<(u64, Enclave<T::AccountId, Vec<u8>>)> {
        //FIXME
        <EnclaveRegistry<T>>::enumerate().collect::<Vec<(u64, Enclave<T::AccountId, Vec<u8>>)>>()
    }


    /// Our list implementation would introduce holes in out list if if we try to remove elements from the middle.
    /// As the order of the enclave entries is not important, we use the swap an pop method to remove elements from
    /// the registry.
    fn swap_and_pop(index_to_remove: u64, new_enclaves_count: u64) -> Result {
        if index_to_remove != new_enclaves_count {
            let last_enclave = <EnclaveRegistry<T>>::get(&new_enclaves_count);
            <EnclaveRegistry<T>>::insert(index_to_remove, &last_enclave);
            <EnclaveIndex<T>>::insert(last_enclave.pubkey, index_to_remove);
        }

        <EnclaveRegistry<T>>::remove(new_enclaves_count);

        Ok(())
    }
}

#[cfg(test)]
mod tests {
    use super::*;
	
	use std::{collections::HashSet, cell::RefCell};
	use runtime_io::with_externalities;
	use primitives::{H256, Blake2Hasher};
	use support::{impl_outer_origin, assert_ok, parameter_types};
	use support::traits::{Currency, Get, FindAuthor, LockIdentifier};
	use runtime_primitives::{traits::{BlakeTwo256, IdentityLookup}, testing::Header};
	use runtime_primitives::weights::Weight;
	use runtime_primitives::Perbill;

	thread_local! {
		static EXISTENTIAL_DEPOSIT: RefCell<u64> = RefCell::new(0);
	}
	pub type AccountId = u64;
	pub type BlockNumber = u64;
	pub type Balance = u64;
	pub struct ExistentialDeposit;
	impl Get<u64> for ExistentialDeposit {
		fn get() -> u64 {
			EXISTENTIAL_DEPOSIT.with(|v| *v.borrow())
		}
	}

    //    const WASM_CODE: &'static [u8] = include_bytes!("../wasm/target/wasm32-unknown-unknown/release/substratee_node_runtime_wasm.compact.wasm");
    const CERT: &[u8] = b"0\x82\x0c\x8c0\x82\x0c2\xa0\x03\x02\x01\x02\x02\x01\x010\n\x06\x08*\x86H\xce=\x04\x03\x020\x121\x100\x0e\x06\x03U\x04\x03\x0c\x07MesaTEE0\x1e\x17\r190617124609Z\x17\r190915124609Z0\x121\x100\x0e\x06\x03U\x04\x03\x0c\x07MesaTEE0Y0\x13\x06\x07*\x86H\xce=\x02\x01\x06\x08*\x86H\xce=\x03\x01\x07\x03B\0\x04RT\x16\x16 \xef_\xd8\xe7\xc3\xb7\x03\x1d\xd6:\x1fF\xe3\xf2b!\xa9/\x8b\xd4\x82\x8f\xd1\xff[\x9c\x97\xbc\xf27\xb8,L\x8a\x01\xb0r;;\xa9\x83\xdc\x86\x9f\x1d%y\xf4;I\xe4Y\xc80'$K[\xd6\xa3\x82\x0bw0\x82\x0bs0\x82\x0bo\x06\t`\x86H\x01\x86\xf8B\x01\r\x04\x82\x0b`{\"id\":\"117077750682263877593646412006783680848\",\"timestamp\":\"2019-06-17T12:46:04.002066\",\"version\":3,\"isvEnclaveQuoteStatus\":\"GROUP_OUT_OF_DATE\",\"platformInfoBlob\":\"1502006504000900000909020401800000000000000000000008000009000000020000000000000B401A355B313FC939B4F48A54349C914A32A3AE2C4871BFABF22E960C55635869FC66293A3D9B2D58ED96CA620B65D669A444C80291314EF691E896F664317CF80C\",\"isvEnclaveQuoteBody\":\"AgAAAEALAAAIAAcAAAAAAOE6wgoHKsZsnVWSrsWX9kky0kWt9K4xcan0fQ996Ct+CAj//wGAAAAAAAAAAAAAAAAAAAAAAAAAAAAAAAAAAAAAAAAAAAAAAAAAAAAAAAAABwAAAAAAAAAHAAAAAAAAAFJJYIbPVot9NzRCjW2z9+k+9K8BsHQKzVMEHOR14hNbAAAAAAAAAAAAAAAAAAAAAAAAAAAAAAAAAAAAAAAAAACD1xnnferKFHD2uvYqTXdDA8iZ22kCD5xw7h38CMfOngAAAAAAAAAAAAAAAAAAAAAAAAAAAAAAAAAAAAAAAAAAAAAAAAAAAAAAAAAAAAAAAAAAAAAAAAAAAAAAAAAAAAAAAAAAAAAAAAAAAAAAAAAAAAAAAAAAAAAAAAAAAAAAAAAAAAAAAAAAAAAAAAAAAAAAAAAAAAAAAAAAAAAAAAAAAAAAAAAAAAAAAAAAAAAAAAAAAAAAAAAAAAAAAAAAAABSVBYWIO9f2OfDtwMd1jofRuPyYiGpL4vUgo/R/1ucl7zyN7gsTIoBsHI7O6mD3IafHSV59DtJ5FnIMCckS1vW\"}|EbPFH/ThUaS/dMZoDKC5EgmdUXUORFtQzF49Umi1P55oeESreJaUvmA0sg/ATSTn5t2e+e6ZoBQIUbLHjcWLMLzK4pJJUeHhok7EfVgoQ378i+eGR9v7ICNDGX7a1rroOe0s1OKxwo/0hid2KWvtAUBvf1BDkqlHy025IOiXWhXFLkb/qQwUZDWzrV4dooMfX5hfqJPi1q9s18SsdLPmhrGBheh9keazeCR9hiLhRO9TbnVgR9zJk43SPXW+pHkbNigW+2STpVAi5ugWaSwBOdK11ZjaEU1paVIpxQnlW1D6dj1Zc3LibMH+ly9ZGrbYtuJks4eRnjPhroPXxlJWpQ==|MIIEoTCCAwmgAwIBAgIJANEHdl0yo7CWMA0GCSqGSIb3DQEBCwUAMH4xCzAJBgNVBAYTAlVTMQswCQYDVQQIDAJDQTEUMBIGA1UEBwwLU2FudGEgQ2xhcmExGjAYBgNVBAoMEUludGVsIENvcnBvcmF0aW9uMTAwLgYDVQQDDCdJbnRlbCBTR1ggQXR0ZXN0YXRpb24gUmVwb3J0IFNpZ25pbmcgQ0EwHhcNMTYxMTIyMDkzNjU4WhcNMjYxMTIwMDkzNjU4WjB7MQswCQYDVQQGEwJVUzELMAkGA1UECAwCQ0ExFDASBgNVBAcMC1NhbnRhIENsYXJhMRowGAYDVQQKDBFJbnRlbCBDb3Jwb3JhdGlvbjEtMCsGA1UEAwwkSW50ZWwgU0dYIEF0dGVzdGF0aW9uIFJlcG9ydCBTaWduaW5nMIIBIjANBgkqhkiG9w0BAQEFAAOCAQ8AMIIBCgKCAQEAqXot4OZuphR8nudFrAFiaGxxkgma/Es/BA+tbeCTUR106AL1ENcWA4FX3K+E9BBL0/7X5rj5nIgX/R/1ubhkKWw9gfqPG3KeAtIdcv/uTO1yXv50vqaPvE1CRChvzdS/ZEBqQ5oVvLTPZ3VEicQjlytKgN9cLnxbwtuvLUK7eyRPfJW/ksddOzP8VBBniolYnRCD2jrMRZ8nBM2ZWYwnXnwYeOAHV+W9tOhAImwRwKF/95yAsVwd21ryHMJBcGH70qLagZ7Ttyt++qO/6+KAXJuKwZqjRlEtSEz8gZQeFfVYgcwSfo96oSMAzVr7V0L6HSDLRnpb6xxmbPdqNol4tQIDAQABo4GkMIGhMB8GA1UdIwQYMBaAFHhDe3amfrzQr35CN+s1fDuHAVE8MA4GA1UdDwEB/wQEAwIGwDAMBgNVHRMBAf8EAjAAMGAGA1UdHwRZMFcwVaBToFGGT2h0dHA6Ly90cnVzdGVkc2VydmljZXMuaW50ZWwuY29tL2NvbnRlbnQvQ1JML1NHWC9BdHRlc3RhdGlvblJlcG9ydFNpZ25pbmdDQS5jcmwwDQYJKoZIhvcNAQELBQADggGBAGcIthtcK9IVRz4rRq+ZKE+7k50/OxUsmW8aavOzKb0iCx07YQ9rzi5nU73tME2yGRLzhSViFs/LpFa9lpQL6JL1aQwmDR74TxYGBAIi5f4I5TJoCCEqRHz91kpG6Uvyn2tLmnIdJbPE4vYvWLrtXXfFBSSPD4Afn7+3/XUggAlc7oCTizOfbbtOFlYA4g5KcYgS1J2ZAeMQqbUdZseZCcaZZZn65tdqee8UXZlDvx0+NdO0LR+5pFy+juM0wWbu59MvzcmTXbjsi7HY6zd53Yq5K244fwFHRQ8eOB0IWB+4PfM7FeAApZvlfqlKOlLcZL2uyVmzRkyR5yW72uo9mehX44CiPJ2fse9Y6eQtcfEhMPkmHXI01sN+KwPbpA39+xOsStjhP9N1Y1a2tQAVo+yVgLgV2Hws73Fc0o3wC78qPEA+v2aRs/Be3ZFDgDyghc/1fgU+7C+P6kbqd4poyb6IW8KCJbxfMJvkordNOgOUUxndPHEi/tb/U7uLjLOgPA==0\n\x06\x08*\x86H\xce=\x04\x03\x02\x03H\00E\x02!\0\xae6\x06\t@Sy\x8f\x8ec\x9d\xdci^Ex*\x92}\xdcG\x15A\x97\xd7\xd7\xd1\xccx\xe0\x1e\x08\x02 \x15Q\xa0BT\xde'~\xec\xbd\x027\xd3\xd8\x83\xf7\xe6Z\xc5H\xb4D\xf7\xe2\r\xa7\xe4^f\x10\x85p";
    const URL: &[u8] = &[119, 115, 58, 47, 47, 49, 50, 55, 46, 48, 46, 48, 46, 49, 58, 57, 57, 57, 49];

    #[derive(Clone, Eq, PartialEq)]
    pub struct Test;

    impl_outer_origin! {
        pub enum Origin for Test {}
    }

    parameter_types! {
		pub const BlockHashCount: u64 = 250;
		pub const MaximumBlockWeight: Weight = 1024;
		pub const MaximumBlockLength: u32 = 2 * 1024;
		pub const AvailableBlockRatio: Perbill = Perbill::from_percent(75);
	}
	impl system::Trait for Test {
		type Origin = Origin;
		type Call = ();
		type Index = u64;
		type BlockNumber = u64;
		type Hash = H256;
		type Hashing = BlakeTwo256;
		type AccountId = u64;
		type Lookup = IdentityLookup<Self::AccountId>;
		type Header = Header;
		type WeightMultiplierUpdate = ();
		type Event = ();
		type BlockHashCount = BlockHashCount;
		type MaximumBlockWeight = MaximumBlockWeight;
		type MaximumBlockLength = MaximumBlockLength;
		type AvailableBlockRatio = AvailableBlockRatio;
		type Version = ();
	}
	parameter_types! {
		pub const TransferFee: Balance = 0;
		pub const CreationFee: Balance = 0;
		pub const TransactionBaseFee: u64 = 0;
		pub const TransactionByteFee: u64 = 0;
	}
	impl balances::Trait for Test {
		type Balance = Balance;
		type OnFreeBalanceZero = ();
		type OnNewAccount = ();
		type Event = ();
		type TransactionPayment = ();
		type TransferPayment = ();
		type DustRemoval = ();
		type ExistentialDeposit = ExistentialDeposit;
		type TransferFee = TransferFee;
		type CreationFee = CreationFee;
		type TransactionBaseFee = TransactionBaseFee;
		type TransactionByteFee = TransactionByteFee;
		type WeightToFee = ();
	}
    // Implement the trait for our own module, `super::Trait`
    impl super::Trait for Test { type Event = (); }

    // Easy access alias
    type Registry = super::Module<Test>;

//    Fixme:    Was not able to use these statics for the tests, always threw cannot move out of
//              dereference of raw pointer. As copy trait not implemented for whatever reason.
//    lazy_static! {
//        #[derive(Clone, Copy, Encode, Decode, Default, PartialEq)]
//        static ref ENC_1: Enclave<u64, Vec<u8>> = Enclave { pubkey: 10, url: URL.to_vec() };
//        #[derive(Encode, Decode, Default, Clone, Copy, PartialEq)]
//        static ref ENC_2: Enclave<u64, Vec<u8>> = Enclave { pubkey: 20, url: URL.to_vec() };
//        #[derive(Encode, Decode, Default, Clone, Copy, PartialEq)]
//        static ref ENC_3: Enclave<u64, Vec<u8>> = Enclave { pubkey: 30, url: URL.to_vec() };
//    }

	fn new_test_ext() -> runtime_io::TestExternalities<Blake2Hasher> {
		system::GenesisConfig::default().build_storage::<Test>().unwrap().into()
	}

    #[test]
    fn add_enclave_works() {
        with_externalities(&mut new_test_ext(), || {
            assert_ok!(Registry::register_enclave(Origin::signed(10), CERT.to_vec(), URL.to_vec()));
            assert_eq!(Registry::num_enclaves(), 1);
        })
    }

    #[test]
    fn add_and_remove_enclave_works() {
        with_externalities(&mut new_test_ext(), || {
            assert_ok!(Registry::register_enclave(Origin::signed(10), CERT.to_vec(), URL.to_vec()));
            assert_eq!(Registry::num_enclaves(), 1);
            assert_ok!(Registry::unregister_enclave(Origin::signed(10)));
            assert_eq!(Registry::num_enclaves(), 0);
            assert_eq!(Registry::list_enclaves(), vec![])
        })
    }

    #[test]
    fn list_enclaves_works() {
        with_externalities(&mut new_test_ext(), || {
            let e_1: Enclave<u64, Vec<u8>> = Enclave { pubkey: 10, url: URL.to_vec() };
            assert_ok!(Registry::register_enclave(Origin::signed(10), CERT.to_vec(), URL.to_vec()));
            assert_eq!(Registry::num_enclaves(), 1);
            assert_eq!(Registry::list_enclaves(), vec![(0, e_1)])
        })
    }

    #[test]
    fn remove_middle_enclave_works() {
        with_externalities(&mut new_test_ext(), || {
            // add enclave 1
            let e_1: Enclave<u64, Vec<u8>> = Enclave { pubkey: 10, url: URL.to_vec() };
            let e_2: Enclave<u64, Vec<u8>> = Enclave { pubkey: 20, url: URL.to_vec() };
            let e_3: Enclave<u64, Vec<u8>> = Enclave { pubkey: 30, url: URL.to_vec() };

            assert_ok!(Registry::register_enclave(Origin::signed(10), CERT.to_vec(), URL.to_vec()));
            assert_eq!(Registry::num_enclaves(), 1);
            assert_eq!(Registry::list_enclaves(), vec![(0, e_1.clone())]);

            // add enclave 2
            assert_ok!(Registry::register_enclave(Origin::signed(20), CERT.to_vec(), URL.to_vec()));
            assert_eq!(Registry::num_enclaves(), 2);
            assert_eq!(Registry::list_enclaves(), vec![(1, e_2.clone()), (0, e_1.clone())]);

            // add enclave 3
            assert_ok!(Registry::register_enclave(Origin::signed(30), CERT.to_vec(), URL.to_vec()));
            assert_eq!(Registry::num_enclaves(), 3);
            assert_eq!(Registry::list_enclaves(), vec![(2, e_3.clone()), (1, e_2.clone()), (0, e_1.clone())]);

            // remove enclave 2
            assert_ok!(Registry::unregister_enclave(Origin::signed(20)));
            assert_eq!(Registry::num_enclaves(), 2);
            assert_eq!(Registry::list_enclaves(), vec![(1, e_3.clone()), (0, e_1.clone())]);
        })
    }

    #[test]
    fn register_invalid_enclave_fails() {
        assert!(Registry::register_enclave(Origin::signed(10), Vec::new(), URL.to_vec()).is_err(), URL.to_vec());
    }

    #[test]
    fn update_enclave_url_works() {
        with_externalities(&mut new_test_ext(), || {
            let url2 = "my fancy url".as_bytes();
            let e_1: Enclave<u64, Vec<u8>> = Enclave { pubkey: 10, url: url2.to_vec() };

            assert_ok!(Registry::register_enclave(Origin::signed(10), CERT.to_vec(), URL.to_vec()));
            assert_ok!(Registry::register_enclave(Origin::signed(10), CERT.to_vec(), url2.to_vec()));
            assert_eq!(Registry::enclave(0).url, url2.to_vec());
            assert_eq!(Registry::list_enclaves(), vec![(0, e_1)]);
        })
    }

    #[test]
    fn update_ipfs_hash_works() {
        with_externalities(&mut new_test_ext(), || {
            let ipfs_hash = "QmYY9U7sQzBYe79tVfiMyJ4prEJoJRWCD8t85j9qjssS9y";
            assert_ok!(Registry::register_enclave(Origin::signed(10), CERT.to_vec(), URL.to_vec()));
            assert_ok!(Registry::confirm_call(Origin::signed(10), vec![], ipfs_hash.as_bytes().to_vec()));
            assert_eq!(str::from_utf8(&Registry::ipfs_hash()).unwrap(), ipfs_hash);
        })
    }

    #[test]
    fn ipfs_update_from_unregistered_enclave_fails() {
        with_externalities(&mut new_test_ext(), || {
            let ipfs_hash = "QmYY9U7sQzBYe79tVfiMyJ4prEJoJRWCD8t85j9qjssS9y";
            assert!(Registry::confirm_call(Origin::signed(10), vec![], ipfs_hash.as_bytes().to_vec()).is_err());
        })
    }
}
<|MERGE_RESOLUTION|>--- conflicted
+++ resolved
@@ -18,11 +18,7 @@
 use codec::{Decode, Encode};
 use rstd::prelude::*;
 use rstd::str;
-<<<<<<< HEAD
 use sr_io::{print_utf8, verify_ra_report};
-=======
-use runtime_io::{print, verify_ra_report};
->>>>>>> 68c9e291
 use support::{decl_event, decl_module,
               decl_storage, dispatch::Result, ensure, StorageLinkedMap, StorageMap};
 use system::ensure_signed;
@@ -181,7 +177,7 @@
 #[cfg(test)]
 mod tests {
     use super::*;
-	
+
 	use std::{collections::HashSet, cell::RefCell};
 	use runtime_io::with_externalities;
 	use primitives::{H256, Blake2Hasher};
